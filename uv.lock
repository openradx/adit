--- conflicted
+++ resolved
@@ -44,11 +44,8 @@
     { name = "pyarrow" },
     { name = "pydicom" },
     { name = "pynetdicom" },
-<<<<<<< HEAD
     { name = "stream-zip" },
-=======
     { name = "stamina" },
->>>>>>> 7ee97b62
     { name = "twisted", extra = ["http2", "tls"] },
     { name = "wait-for-it" },
     { name = "watchfiles" },
@@ -135,11 +132,8 @@
     { name = "pyarrow", specifier = ">=19.0.1" },
     { name = "pydicom", specifier = ">=2.4.4" },
     { name = "pynetdicom", specifier = ">=2.1.1" },
-<<<<<<< HEAD
     { name = "stream-zip", specifier = ">=0.0.83" },
-=======
     { name = "stamina", specifier = ">=24.2.0" },
->>>>>>> 7ee97b62
     { name = "twisted", extras = ["tls", "http2"], specifier = ">=24.11.0" },
     { name = "wait-for-it", specifier = ">=2.3.0" },
     { name = "watchfiles", specifier = ">=1.0.4" },
@@ -2642,7 +2636,6 @@
 ]
 
 [[package]]
-<<<<<<< HEAD
 name = "stream-zip"
 version = "0.0.83"
 source = { registry = "https://pypi.org/simple" }
@@ -2652,7 +2645,6 @@
 sdist = { url = "https://files.pythonhosted.org/packages/08/8a/0674a98c1d3d8edf1461b92474ed9cfe19298a297aab9a8ccd9ae1f15b07/stream_zip-0.0.83.tar.gz", hash = "sha256:87d755f0ce43dfc6b0ae555b733f162c76e2eafcf3c7805d3f591e966b316716", size = 9961, upload-time = "2024-09-20T17:22:23.856Z" }
 wheels = [
     { url = "https://files.pythonhosted.org/packages/88/99/53c4dcc32a8d97d133d707c18cb667782b911dffc53bc635616139ba8c38/stream_zip-0.0.83-py3-none-any.whl", hash = "sha256:118bef93c10031dc715235e081c72e1dab2850771893f261cb5d246ff56e0e42", size = 9764, upload-time = "2024-09-20T17:22:22.888Z" },
-=======
 name = "stamina"
 version = "25.1.0"
 source = { registry = "https://pypi.org/simple" }
@@ -2671,7 +2663,6 @@
 sdist = { url = "https://files.pythonhosted.org/packages/0a/d4/2b0cd0fe285e14b36db076e78c93766ff1d529d70408bd1d2a5a84f1d929/tenacity-9.1.2.tar.gz", hash = "sha256:1169d376c297e7de388d18b4481760d478b0e99a777cad3a9c86e556f4b697cb", size = 48036, upload-time = "2025-04-02T08:25:09.966Z" }
 wheels = [
     { url = "https://files.pythonhosted.org/packages/e5/30/643397144bfbfec6f6ef821f36f33e57d35946c44a2352d3c9f0ae847619/tenacity-9.1.2-py3-none-any.whl", hash = "sha256:f77bf36710d8b73a50b2dd155c97b870017ad21afe6ab300326b0371b3b05138", size = 28248, upload-time = "2025-04-02T08:25:07.678Z" },
->>>>>>> 7ee97b62
 ]
 
 [[package]]
