FROM mcr.microsoft.com/devcontainers/python:3.13-bookworm

USER root
<<<<<<< HEAD

# Install system dependencies
# - bash-completion for shell completions of invoke
# - gettext for Django translations
# - postgresql-common for the apt.postgresql.org.sh script
# - postgresql-client-17 for a current version of psql
RUN sudo apt-get update \
  && export DEBIAN_FRONTEND=noninteractive \
  && apt-get install -y --no-install-recommends \
  bash-completion \
  gettext \
  postgresql-common \
  && /usr/share/postgresql-common/pgdg/apt.postgresql.org.sh -y \
  && apt-get install -y --no-install-recommends \
  postgresql-client-17 \
  && apt-get clean \
  && rm -rf /var/lib/apt/lists/*
=======
>>>>>>> 766848c9

# Install system dependencies
# - gettext for Django translations
# - postgresql-common for the apt.postgresql.org.sh script
# - postgresql-client-17 for a current version of psql
# Make sure to match the version of the postgres service in the compose file!
RUN sudo apt-get update \
  && apt-get install -y --no-install-recommends \
  gettext \
  postgresql-common \
  && /usr/share/postgresql-common/pgdg/apt.postgresql.org.sh -y \
  && apt-get install -y --no-install-recommends \
  postgresql-client-17 \
  && rm -rf /var/lib/apt/lists/*

USER vscode<|MERGE_RESOLUTION|>--- conflicted
+++ resolved
@@ -1,7 +1,6 @@
 FROM mcr.microsoft.com/devcontainers/python:3.13-bookworm
 
 USER root
-<<<<<<< HEAD
 
 # Install system dependencies
 # - bash-completion for shell completions of invoke
@@ -17,23 +16,6 @@
   && /usr/share/postgresql-common/pgdg/apt.postgresql.org.sh -y \
   && apt-get install -y --no-install-recommends \
   postgresql-client-17 \
-  && apt-get clean \
-  && rm -rf /var/lib/apt/lists/*
-=======
->>>>>>> 766848c9
-
-# Install system dependencies
-# - gettext for Django translations
-# - postgresql-common for the apt.postgresql.org.sh script
-# - postgresql-client-17 for a current version of psql
-# Make sure to match the version of the postgres service in the compose file!
-RUN sudo apt-get update \
-  && apt-get install -y --no-install-recommends \
-  gettext \
-  postgresql-common \
-  && /usr/share/postgresql-common/pgdg/apt.postgresql.org.sh -y \
-  && apt-get install -y --no-install-recommends \
-  postgresql-client-17 \
   && rm -rf /var/lib/apt/lists/*
 
 USER vscode