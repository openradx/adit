[tool.poetry]
name = "adit"
version = "0.24.2"
description = "ADIT (Automated DICOM Transfer) is a swiss army knife to exchange DICOM data between various systems by using a convenient web frontend."
authors = ["medihack <kai.schlamp@gmail.com>"]
license = "GPLv3"

[tool.poetry.dependencies]
celery = "^5.2.7"
channels = "^4.0.0"
channels-redis = "^4.0.0"
crispy-bootstrap4 = "^2022.1"
cryptography = "^41.0.1"
daphne = "^4.0.0"
dicognito = "^0.15.0"
Django = "^4.0.6"
django-crispy-forms = "^2.0"
django-environ = "^0.10.0"
django-extensions = "^3.1.5"
django-filter = "^23.1"
django-htmx = "^1.14.0"
django-loginas = "^0.3.9"
django-registration-redux = "^2.10"
django-revproxy = { git = "https://github.com/jazzband/django-revproxy.git" }
django-tables2 = "^2.3.3"
djangorestframework = "^3.13.1"
flower = "^2.0.0"
humanize = "^4.0.0"
Markdown = "^3.3.7"
psycopg2 = "^2.9.3"
pydicom = "^2.3.0"
pynetdicom = "^2.0.2"
python = "^3.11"
redis = "^4.3.4"
toml = "^0.10.2"
Twisted = { extras = ["tls", "http2"], version = "^22.2.0" }
whitenoise = "^6.0.0"
aiofiles = "^23.1.0"
asyncinotify = "^4.0.1"
wait-for-it = "^2.2.2"
pandas = "^2.0.1"
openpyxl = "^3.1.2"
<<<<<<< HEAD
sherlock = "^0.4.1"
=======
dicomweb-client = "^0.59.1"
adrf = "^0.1.1"
>>>>>>> 0dd9de12

[tool.poetry.group.dev.dependencies]
black = "^23.1.0"
celery-types = "^0.18.0"
debugpy = "^1.6.2"
django-debug-permissions = "^1.0.0"
django-debug-toolbar = "^4.1.0"
django-types = "^0.17.0"
djlint = "^1.19.16"
factory-boy = "^3.1.0"
Faker = "^18.3.1"
ipykernel = "^6.17.1"
ipython = "^8.1.1"
pyright = "^1.1.264"
pytest = "^7.1.2"
pytest-asyncio = "^0.21.0"
pytest-celery = "^0.0.0"
pytest-cov = "^4.0.0"
pytest-django = "^4.5.2"
pytest-picked = "^0.4.4"
pytest-playwright = "^0.3.0"
pytest-watch = "^4.2.0"
requests = "^2.27.1"
ruff = "^0.0.277"
time-machine = "^2.1.0"
pytest-timeout = "^2.1.0"
pytest-only = "^2.0.0"
pytest-mock = "^3.10.0"
nest-asyncio = "^1.5.6"
invoke = "^2.1.2"
python-dotenv = "^1.0.0"
djangorestframework-types = "^0.8.0"
django-test-migrations = "^1.3.0"
watchfiles = "^0.19.0"

[tool.pyright]
ignore = ["**/migrations"]
typeCheckingMode = "basic"
reportUnnecessaryTypeIgnoreComment = true

[tool.pytest.ini_options]
DJANGO_SETTINGS_MODULE = "adit.settings.development"
python_files = ["tests.py", "test_*.py", "*_tests.py"]
testpaths = "adit"
log_cli = 0
log_cli_level = "INFO"
log_cli_format = "%(asctime)s [%(levelname)8s] %(message)s (%(filename)s:%(lineno)s)"
log_cli_date_format = "%Y-%m-%d %H:%M:%S"
markers = ["integration: mark a test as an integration test."]
filterwarnings = [
    "ignore:SelectableGroups dict interface is deprecated:DeprecationWarning",
    "ignore:The USE_L10N setting is deprecated:django.utils.deprecation.RemovedInDjango50Warning",
    "ignore:'cgi' is deprecated:DeprecationWarning",
]
timeout = 60

[tool.ruff]
exclude = ["migrations"]
line-length = 100
select = ["E", "F", "I", "DJ"]

[tool.black]
exclude = "migrations"
line-length = 100

[tool.djlint]
profile = "django"
max_line_length = 120
ignore = "H021,T002"

[build-system]
requires = ["poetry-core>=1.0.0"]
build-backend = "poetry.core.masonry.api"<|MERGE_RESOLUTION|>--- conflicted
+++ resolved
@@ -40,12 +40,9 @@
 wait-for-it = "^2.2.2"
 pandas = "^2.0.1"
 openpyxl = "^3.1.2"
-<<<<<<< HEAD
 sherlock = "^0.4.1"
-=======
 dicomweb-client = "^0.59.1"
 adrf = "^0.1.1"
->>>>>>> 0dd9de12
 
 [tool.poetry.group.dev.dependencies]
 black = "^23.1.0"
