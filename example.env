# The environment setting.
# Use 'development' for local development, and 'production' in production.
ENVIRONMENT=development

# Ports that will be mapped to the host during development.
POSTGRES_DEV_PORT=5432
<<<<<<< HEAD
LLAMACPP_DEV_PORT=8080
=======
>>>>>>> 766848c9
WEB_DEV_PORT=8000

# Ports that will be mapped to the host during production.
WEB_HTTP_PORT=80
WEB_HTTPS_PORT=443

# Django debug settings (only used in development).
FORCE_DEBUG_TOOLBAR=true
REMOTE_DEBUGGING_ENABLED=false
REMOTE_DEBUGGING_PORT=5678

# The Django secret key used for cryptographic signing.
# IMPORTANT: Use a unique and secure key in production!
DJANGO_SECRET_KEY="your_django_secret_key_here"

# The Postgres database password (only used in production).
POSTGRES_PASSWORD="your_postgres_password_here"

# Miscellaneous Django security settings.
DJANGO_ALLOWED_HOSTS=localhost,127.0.0.1
DJANGO_CSRF_TRUSTED_ORIGINS=
DJANGO_INTERNAL_IPS=127.0.0.1

# Redirect all HTTP requests to HTTPS (only used in production).
DJANGO_SECURE_SSL_REDIRECT=true

# The salt that is used for hashing tokens in the token authentication app.
# Cave, changing the salt after some tokens were already generated makes them all invalid!
TOKEN_AUTHENTICATION_SALT="your_token_authentication_salt_here"

# Email configuration.
# The email address that is used for sending emails to the users and critical errors
# to the admins. The smtp server is only used in production. In development the emails
# are just logged to the console.
DJANGO_SERVER_EMAIL="server@example-project.example"
DJANGO_EMAIL_URL="smtp://localhost:25"

# The Django server admins that will receive critical error notifications.
# Also used by django-registration-redux to send account approval emails to.
DJANGO_ADMIN_EMAIL="admin@adit.example"
DJANGO_ADMIN_FULL_NAME="ADIT Admin"

# A support Email address that is presented to the users where they can get support.
SUPPORT_EMAIL="support@adit.example"

# A superuser that will have access to the Django admin interface.
# Optionally with a provided auth token for the API.
SUPERUSER_USERNAME="superuser"
SUPERUSER_EMAIL="superuser@adit.example"
SUPERUSER_PASSWORD="your_superuser_password_here"
SUPERUSER_AUTH_TOKEN="your_superuser_auth_token_here"

# Location of the backup folder.
BACKUP_DIR="/tmp/backups"

# Site information that is synced to the database and used by the sites framework.
SITE_NAME="ADIT"
SITE_DOMAIN=localhost

# Settings for SSL encryption (only used in production).
# SSL configuration settings for generating certificates.
# These variables are used to create a certificate key, self-signed certificate,
# and the corresponding certificate chain. If you have an existing certificate
# key and signed certificate from your CA, you can generate the corresponding
# certificate chain using 'uv run cli generate-certificate-chain'.
SSL_HOSTNAME=localhost
SSL_IP_ADDRESSES=127.0.0.1
SSL_SERVER_CERT_FILE="./cert.pem"
SSL_SERVER_KEY_FILE="./key.pem"
SSL_SERVER_CHAIN_FILE="./chain.pem"

# The timezone used by the server.
TIME_ZONE="Europe/Berlin"

# The calling AE title of ADIT.
CALLING_AE_TITLE="ADIT1DEV"

# The AE title where the receiver is listening for incoming files.
RECEIVER_AE_TITLE="ADIT1DEV"

# A comma separated list of DICOM modalities that should be excluded when
# a study is transferred or downloaded pseudonymized using the web interface.
# This does not affect downloads using the ADIT client.
EXCLUDE_MODALITIES="PR,SR"

# Replicas of the services that can be scaled (production only).
WEB_REPLICAS=5
DICOM_WORKER_REPLICAS=3

# The directory where download folders are mounted.
MOUNT_DIR="/mnt"

# A seed that is used for anonymizing DICOM files on the client.
ANONYMIZATION_SEED="123456789"

# Docker swarm mode does not respect the Docker Proxy client configuration
# (see https://docs.docker.com/network/proxy/#configure-the-docker-client),
# but we can set those environment variables manually.
# Malke sure to use .local in NO_PROXY as otherwise the communication with
# the other services will not work.
# HTTP_PROXY="http://user:pass@myproxy.net:8080"
# HTTPS_PROXY="http://user:pass@myproxy.net:8080"
# NO_PROXY="localhost,.local"<|MERGE_RESOLUTION|>--- conflicted
+++ resolved
@@ -4,10 +4,6 @@
 
 # Ports that will be mapped to the host during development.
 POSTGRES_DEV_PORT=5432
-<<<<<<< HEAD
-LLAMACPP_DEV_PORT=8080
-=======
->>>>>>> 766848c9
 WEB_DEV_PORT=8000
 
 # Ports that will be mapped to the host during production.
