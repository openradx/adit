# About

ADIT (Automated DICOM Transfer) is a swiss army knife to exchange DICOM data between various systems.

# Features

-   add support store_scp_support, dicomweb_quido_rs_support, ...
-   Transfer DICOM data between DICOM / PACS servers
-   Download DICOM data to a network folder
-   Pseudonymize DICOM data on the fly
-   Specify a trial name for the transfered data (stored in the DICOM header)
-   Use the web interface to select studies to transfer or download (Selective Transfer)
-   Upload a batch file to transfer or download multiple studies (Batch Transfer)
-   Download the data to an encrpyted 7-Zip archive (only in Selective Transfer mode)
-   Define when transfers should happen (to reduce PACS server load)
-   A continuous mode to transfer past and future studies automatically (Continuous Transfer) [TBA]
-   Check if a list of studies is present on a DICOM server [TBA]

# Architectural overview

The frontend of ADIT is built using the Django web framework and data is stored in a PostgreSQL database. The frontend is fully functional without Javascript, but is progressively enhanced with Javascript.

A transfer job contains one or more transfer tasks that describe what DICOM data to transfer and how to transfer it (source, destination, pseudonymized, and so on).
A transfer task is processed by a Celery worker (a task scheduler) in the background running in its own Docker container.
Celery internally uses RabbitMQ to send new tasks to the worker and Redis to store the results (if needed).

Redis is also used as a caching layer to relieve the PACS server of already done queries (e.g. querying for the Patient ID by using Patient Name and Patient Birth Date).

When the DICOM data to transfer needs to be modified (e.g. pseudonymized) it is downloaded temporarily to the ADIT webserver, then transformed and uploaded to the destination server resp. moved to the destination folder.

DICOM data that does not need to be modified can be directly transferred between the source and destination server. The only exception is when source and destination server are the same, then the data will still be downloaded and uploaded again. This may be helpful when the PACS server treats the data somehow differently when sent by ADIT.

Downloading data from a DICOM server can done by using a C-GET or C-MOVE operation. C-GET is prioritized as a worker can fetch the DICOM data directly from the server. Unfortunately, C-GET is not supported by many DICOM servers. When downloading data using a C-MOVE operation, ADIT commands the DICOM server to send the data to DICOM C-STORE SCP server (named Receiver) that receives the DICOM data and sends it back to the worker using a RabbitMQ message.

# TODO list

<<<<<<< HEAD
-   c-get download timeout
-   implement real \_download_study_move and not just do download_series_move
-   Use LRU cache for dicom explorer / collector
=======
-   Allow admin to kill a job (with task revoke(terminale=True))
-   Shorter timeout for offline studies
-   Cancel during transfer
>>>>>>> 48757fd0
-   Auto refresh pages of in progress jobs
-   log debug -> info in connector also in production
-   implement real study download / move
-   Use LRU cache for dicom explorer / collector
-   Continuous Mode
-   Better scheduler (with day in week and times)
-   Tests: test_query_utils, test serializers, test all views (as integration tests using real Orthanc), improve tests of transferutil, BatchFileSizeError
-   Link owner in templates to user profile
-   Choice to transfer all modalities of a studies or just the modalities which were searched for
-   Make logging analyze Docker image with: http://crunchtools.com/software/petit/, less, vim, https://crypt.gen.nz/logsurfer/, ripgrep
-   Upgrade to Celery 5 when Flower is compatible again
-- https://docs.celeryproject.org/en/latest/reference/celery.contrib.abortable.html
-- https://stackoverflow.com/questions/16493364/stopping-celery-task-gracefully
-- https://docs.celeryproject.org/en/latest/userguide/workers.html#revoke-revoking-tasks
- (0008, 0056) Instance Availability               CS: 'OFFLINE' ( (ONLINE,  NEARLINE,  OFFLINE, UNAVAILABLE)), see https://www.gehealthcare.com/-/jssmedia/1b62d771fb604ff7a4c8012498aea68b.pdf?la=en-us

# Maybe features

-   BatchQuery with custom DICOM keywords
-   Watchdog server
-   Support Excel batch files additionally to CSV files (best by using Pandas with openpyxl)
-   Allow provide a regex of StudyDescription in CSV batch file
-   Allow to specify many modalities per row in CSV file
-   move date parsing part in parsers.py and consumers.py to date_util.py
-   https://stackoverflow.com/questions/14259852/how-to-identify-image-receive-in-c-store-as-result-of-a-c-move-query
-   https://www.yergler.net/2009/09/27/nested-formsets-with-django/
-   Allow to search multiple source servers with one query
-   Evaluate to use diffhtml instead of morphdom, see https://diffhtml.org/api.html#inner-html
-   http://the-frey.github.io/2014/08/18/monitoring-docker-containers-with-monit

# Commands

## Testing and coverage commands

-   docker exec -it adit_dev_web_1 pytest
-   ptw --runner 'pytest -s --testmon' # Watch only changed tests with pytest watch
-   python manage.py test -v 2 app_name # Show print outputs during test
-   coverage run --source=. -m pytest # Run coverage only
-   coverage report # Show coverage report
-   coverage annotate # Annotate files with coverage
-   pytest --cov=. # Run Pytest and report coverage (in one command)
-   find . -name "\*,cover" -type f -delete # Delete all cover files (from coverage annotate)

## Django commands

-   python manage.py shell_plus --print-sql # Show all SQL statements (django_extensions required)
-   python .\manage.py startapp continuous_transfer .\adit\continuous_transfer # Folder must exist

## Docker comands

-   docker-compose -f "docker-compose.dev.yml" -p adit_dev exec web pytest # Run Pytest on web container
-   docker-compose -f "docker-compose.dev.yml" -p adit_dev exec web pytest --cov=./adit # Run Pytest with coverage report
-   docker build . --target development -t adit_dev # Build a volume from our Dockerfile
-   docker run -v C:\Users\kaisc\Projects\adit:/src -it adit_dev /bin/bash # Run the built container with src folder mounted from host
-   docker ps -a --filter volume=vol_name # Find container that mounts volume
-   docker run -v=adit_web_data:/var/www/adit -it busybox /bin/sh # Start interactive shell with named volume mounted
-   docker run --rm -i -v=adit_web_data:/foo busybox find /foo # List files in named volume
-   docker-compose -f "docker-compose.dev.yml" -p adit_dev up -d --build
-   docker-compose -f "docker-compose.prod.yml" -p adit_prod up -d --build

## Celery commands

-   celery -A adit purge -Q default,low
-   celery -A adit inspect scheduled

# Deployment for production

-   Copy cert.pem and key.pem from N:\Dokumente\Projekte\ADIT_Server\ssl_certificate to /var/www/adit/ssl/
-   Restart adit_prod_web container
-   Add the DICOM servers and folders

# License

- GPLv3<|MERGE_RESOLUTION|>--- conflicted
+++ resolved
@@ -4,17 +4,17 @@
 
 # Features
 
--   add support store_scp_support, dicomweb_quido_rs_support, ...
--   Transfer DICOM data between DICOM / PACS servers
--   Download DICOM data to a network folder
--   Pseudonymize DICOM data on the fly
--   Specify a trial name for the transfered data (stored in the DICOM header)
--   Use the web interface to select studies to transfer or download (Selective Transfer)
--   Upload a batch file to transfer or download multiple studies (Batch Transfer)
--   Download the data to an encrpyted 7-Zip archive (only in Selective Transfer mode)
--   Define when transfers should happen (to reduce PACS server load)
--   A continuous mode to transfer past and future studies automatically (Continuous Transfer) [TBA]
--   Check if a list of studies is present on a DICOM server [TBA]
+- add support store_scp_support, dicomweb_quido_rs_support, ...
+- Transfer DICOM data between DICOM / PACS servers
+- Download DICOM data to a network folder
+- Pseudonymize DICOM data on the fly
+- Specify a trial name for the transfered data (stored in the DICOM header)
+- Use the web interface to select studies to transfer or download (Selective Transfer)
+- Upload a batch file to transfer or download multiple studies (Batch Transfer)
+- Download the data to an encrpyted 7-Zip archive (only in Selective Transfer mode)
+- Define when transfers should happen (to reduce PACS server load)
+- A continuous mode to transfer past and future studies automatically (Continuous Transfer) [TBA]
+- Check if a list of studies is present on a DICOM server [TBA]
 
 # Architectural overview
 
@@ -34,85 +34,82 @@
 
 # TODO list
 
-<<<<<<< HEAD
--   c-get download timeout
--   implement real \_download_study_move and not just do download_series_move
--   Use LRU cache for dicom explorer / collector
-=======
--   Allow admin to kill a job (with task revoke(terminale=True))
--   Shorter timeout for offline studies
--   Cancel during transfer
->>>>>>> 48757fd0
--   Auto refresh pages of in progress jobs
--   log debug -> info in connector also in production
--   implement real study download / move
--   Use LRU cache for dicom explorer / collector
--   Continuous Mode
--   Better scheduler (with day in week and times)
--   Tests: test_query_utils, test serializers, test all views (as integration tests using real Orthanc), improve tests of transferutil, BatchFileSizeError
--   Link owner in templates to user profile
--   Choice to transfer all modalities of a studies or just the modalities which were searched for
--   Make logging analyze Docker image with: http://crunchtools.com/software/petit/, less, vim, https://crypt.gen.nz/logsurfer/, ripgrep
--   Upgrade to Celery 5 when Flower is compatible again
--- https://docs.celeryproject.org/en/latest/reference/celery.contrib.abortable.html
--- https://stackoverflow.com/questions/16493364/stopping-celery-task-gracefully
--- https://docs.celeryproject.org/en/latest/userguide/workers.html#revoke-revoking-tasks
-- (0008, 0056) Instance Availability               CS: 'OFFLINE' ( (ONLINE,  NEARLINE,  OFFLINE, UNAVAILABLE)), see https://www.gehealthcare.com/-/jssmedia/1b62d771fb604ff7a4c8012498aea68b.pdf?la=en-us
+- c-get download timeout
+- implement real \_download_study_move and not just do download_series_move
+- Use LRU cache for dicom explorer / collector
+- Allow admin to kill a job (with task revoke(terminale=True))
+- Shorter timeout for offline studies
+- Cancel during transfer
+- Auto refresh pages of in progress jobs
+- log debug -> info in connector also in production
+- implement real study download / move
+- Use LRU cache for dicom explorer / collector
+- Continuous Mode
+- Better scheduler (with day in week and times)
+- Tests: test_query_utils, test serializers, test all views (as integration tests using real Orthanc), improve tests of transferutil, BatchFileSizeError
+- Link owner in templates to user profile
+- Choice to transfer all modalities of a studies or just the modalities which were searched for
+- Make logging analyze Docker image with: http://crunchtools.com/software/petit/, less, vim, https://crypt.gen.nz/logsurfer/, ripgrep
+- Upgrade to Celery 5 when Flower is compatible again
+  -- https://docs.celeryproject.org/en/latest/reference/celery.contrib.abortable.html
+  -- https://stackoverflow.com/questions/16493364/stopping-celery-task-gracefully
+  -- https://docs.celeryproject.org/en/latest/userguide/workers.html#revoke-revoking-tasks
+- (0008, 0056) Instance Availability CS: 'OFFLINE' ( (ONLINE, NEARLINE, OFFLINE, UNAVAILABLE)), see https://www.gehealthcare.com/-/jssmedia/1b62d771fb604ff7a4c8012498aea68b.pdf?la=en-us
 
 # Maybe features
 
--   BatchQuery with custom DICOM keywords
--   Watchdog server
--   Support Excel batch files additionally to CSV files (best by using Pandas with openpyxl)
--   Allow provide a regex of StudyDescription in CSV batch file
--   Allow to specify many modalities per row in CSV file
--   move date parsing part in parsers.py and consumers.py to date_util.py
--   https://stackoverflow.com/questions/14259852/how-to-identify-image-receive-in-c-store-as-result-of-a-c-move-query
--   https://www.yergler.net/2009/09/27/nested-formsets-with-django/
--   Allow to search multiple source servers with one query
--   Evaluate to use diffhtml instead of morphdom, see https://diffhtml.org/api.html#inner-html
--   http://the-frey.github.io/2014/08/18/monitoring-docker-containers-with-monit
+- BatchQuery with custom DICOM keywords
+- Watchdog server
+- Support Excel batch files additionally to CSV files (best by using Pandas with openpyxl)
+- Allow provide a regex of StudyDescription in CSV batch file
+- Allow to specify many modalities per row in CSV file
+- move date parsing part in parsers.py and consumers.py to date_util.py
+- https://stackoverflow.com/questions/14259852/how-to-identify-image-receive-in-c-store-as-result-of-a-c-move-query
+- https://www.yergler.net/2009/09/27/nested-formsets-with-django/
+- Allow to search multiple source servers with one query
+- Evaluate to use diffhtml instead of morphdom, see https://diffhtml.org/api.html#inner-html
+- http://the-frey.github.io/2014/08/18/monitoring-docker-containers-with-monit
 
 # Commands
 
 ## Testing and coverage commands
 
--   docker exec -it adit_dev_web_1 pytest
--   ptw --runner 'pytest -s --testmon' # Watch only changed tests with pytest watch
--   python manage.py test -v 2 app_name # Show print outputs during test
--   coverage run --source=. -m pytest # Run coverage only
--   coverage report # Show coverage report
--   coverage annotate # Annotate files with coverage
--   pytest --cov=. # Run Pytest and report coverage (in one command)
--   find . -name "\*,cover" -type f -delete # Delete all cover files (from coverage annotate)
+- docker exec -it adit_dev_web_1 pytest
+- ptw --runner 'pytest -s --testmon' # Watch only changed tests with pytest watch
+- python manage.py test -v 2 app_name # Show print outputs during test
+- coverage run --source=. -m pytest # Run coverage only
+- coverage report # Show coverage report
+- coverage annotate # Annotate files with coverage
+- pytest --cov=. # Run Pytest and report coverage (in one command)
+- find . -name "\*,cover" -type f -delete # Delete all cover files (from coverage annotate)
 
 ## Django commands
 
--   python manage.py shell_plus --print-sql # Show all SQL statements (django_extensions required)
--   python .\manage.py startapp continuous_transfer .\adit\continuous_transfer # Folder must exist
+- python manage.py shell_plus --print-sql # Show all SQL statements (django_extensions required)
+- python .\manage.py startapp continuous_transfer .\adit\continuous_transfer # Folder must exist
 
 ## Docker comands
 
--   docker-compose -f "docker-compose.dev.yml" -p adit_dev exec web pytest # Run Pytest on web container
--   docker-compose -f "docker-compose.dev.yml" -p adit_dev exec web pytest --cov=./adit # Run Pytest with coverage report
--   docker build . --target development -t adit_dev # Build a volume from our Dockerfile
--   docker run -v C:\Users\kaisc\Projects\adit:/src -it adit_dev /bin/bash # Run the built container with src folder mounted from host
--   docker ps -a --filter volume=vol_name # Find container that mounts volume
--   docker run -v=adit_web_data:/var/www/adit -it busybox /bin/sh # Start interactive shell with named volume mounted
--   docker run --rm -i -v=adit_web_data:/foo busybox find /foo # List files in named volume
--   docker-compose -f "docker-compose.dev.yml" -p adit_dev up -d --build
--   docker-compose -f "docker-compose.prod.yml" -p adit_prod up -d --build
+- docker-compose -f "docker-compose.dev.yml" -p adit_dev exec web pytest # Run Pytest on web container
+- docker-compose -f "docker-compose.dev.yml" -p adit_dev exec web pytest --cov=./adit # Run Pytest with coverage report
+- docker build . --target development -t adit_dev # Build a volume from our Dockerfile
+- docker run -v C:\Users\kaisc\Projects\adit:/src -it adit_dev /bin/bash # Run the built container with src folder mounted from host
+- docker ps -a --filter volume=vol_name # Find container that mounts volume
+- docker run -v=adit_web_data:/var/www/adit -it busybox /bin/sh # Start interactive shell with named volume mounted
+- docker run --rm -i -v=adit_web_data:/foo busybox find /foo # List files in named volume
+- docker-compose -f "docker-compose.dev.yml" -p adit_dev up -d --build
+- docker-compose -f "docker-compose.prod.yml" -p adit_prod up -d --build
 
 ## Celery commands
 
--   celery -A adit purge -Q default,low
--   celery -A adit inspect scheduled
+- celery -A adit purge -Q default,low
+- celery -A adit inspect scheduled
 
 # Deployment for production
 
--   Copy cert.pem and key.pem from N:\Dokumente\Projekte\ADIT_Server\ssl_certificate to /var/www/adit/ssl/
--   Restart adit_prod_web container
--   Add the DICOM servers and folders
+- Copy cert.pem and key.pem from N:\Dokumente\Projekte\ADIT_Server\ssl_certificate to /var/www/adit/ssl/
+- Restart adit_prod_web container
+- Add the DICOM servers and folders
 
 # License
 
