--- conflicted
+++ resolved
@@ -73,15 +73,11 @@
     environment:
       POSTGRES_PASSWORD: postgres
     ports:
-<<<<<<< HEAD
-      - "${POSTGRES_DEV_PORT:-5432}:5432"
-=======
       - ${POSTGRES_DEV_PORT:-5432}:5432
 
   orthanc1:
     ports:
       - "7501:7501"
->>>>>>> 766848c9
 
   orthanc2:
     ports:
